"""general and page header setup"""

import datetime as dt
import locale
import os
import sys
from typing import Any, Callable

import plotly.io as pio
import sentry_sdk
import streamlit as st
from dotenv import load_dotenv
from github import Github
from loguru import logger
from pytz import BaseTzInfo, timezone

from modules import constants as cont
from modules.general_functions import func_timer, render_svg
from modules.user_authentication import get_all_user_data


@func_timer
def get_commit_message_date() -> dict[str, dt.datetime | str]:
    """Commit message and date from GitHub to show in the header.

    pat = personal access token (loaded from secrets)
    To create a new one:
    in github.com click on the profile and go into
    settings -> developer settings -> personal access tokens

    Returns:
        - dict[str, dt.datetime | str]:
            - "com_date" (dt.datetime): date of commit
            - "com_mst" (str): commit message
    """

    utc: BaseTzInfo = timezone("UTC")
    eur: BaseTzInfo = timezone("Europe/Berlin")
    date_now: dt.datetime = dt.datetime.now()
    tz_diff: float = (
        utc.localize(date_now) - eur.localize(date_now).astimezone(utc)
    ).seconds / 3600

    pat: str | None = os.getenv("GITHUB_PAT")
    gith: Github = Github(pat)
    repo: Any = gith.get_user().get_repo("UTEC-Tools")
    branch: Any = repo.get_branch("main")
    sha: Any = branch.commit.sha
    commit: Any = repo.get_commit(sha).commit
    return {
        "com_date": commit.author.date + dt.timedelta(hours=tz_diff),
        "com_msg": commit.message.split("\n")[-1],
    }


def initial_setup() -> None:
    """initial setup (only done once)
    - streamlit page config
    - UTEC logo
    - logger setup (loguru)
    - language (locale)
    - secrets
    - plotly template (because streamlit overwrites it)
    - CSS hacks for section / widget labels
    - latest changes from GitHub
    - get user data from database
    """

    if st.session_state.get("initial_setup"):
        return

    # language, secrets, templates, etc.
    locale.setlocale(locale.LC_ALL, "")
    load_dotenv(".streamlit/secrets.toml")
    pio.templates.default = "plotly"
    sentry_sdk.init(
        dsn=os.getenv("SENTRY_DSN"),
        traces_sample_rate=0,
    )

    logger_setup()

    # general page config (Favicon, etc.)
    st.set_page_config(
        page_title="UTEC Online Tools",
        page_icon="logo/UTEC_logo.png",
        layout="wide",
    )

    if "dic_exe_time" not in st.session_state:
        st.session_state["dic_exe_time"] = {}

    # UTEC Logo
    if "UTEC_logo" not in st.session_state:
        st.session_state["UTEC_logo"] = render_svg()

    # CSS hacks for section / widget labels
    st.markdown(
        cont.CSS_LABELS,
        unsafe_allow_html=True,
    )

    # latest changes from GitHub
    st.session_state["com_date"] = get_commit_message_date()["com_date"]
    st.session_state["com_msg"] = get_commit_message_date()["com_msg"]

    # all user data from database
    st.session_state["all_user_data"] = get_all_user_data()

    st.session_state["initial_setup"] = True
    logger.log("ONCE_per_RUN", "initial setup done")


@func_timer
def logger_setup() -> None:
    """Setup the loguru Logging module"""
    logger_path: str = f"{cont.CWD}\\logs\\"
    logger_file: str = "log_{time:YYYY-MM-DD}.log"

    formats_levels: dict[str, str] = {
        "DEBUG": "{time:HH:mm:ss} | 🐞 | {module} -> {function} -> line: {line} | {message} | 🐞|",
        "INFO": "{time:HH:mm:ss} | 👉 | {module} -> {function} -> line: {line} | {message} | 👈 |",
        "SUCCESS": "{time:HH:mm:ss} | 🥳 | {module} -> {function} -> line: {line} | {message} | 🥳 |",
        "WARNING": "{time:HH:mm:ss} | ⚠️ | {module} -> {function} -> line: {line} | {message} | ⚠️ |",
        "ERROR": "{time:HH:mm:ss} | 😱 | {module} -> {function} -> line: {line} | {message} | 😱 |",
        "CRITICAL": "{time:HH:mm:ss} | ☠️ | {module} -> {function} -> line: {line} | {message} | ☠️ |",
        "TIMER": "{time:HH:mm:ss} | ⏱  | {message} | ⏱  |",
        "ONCE_per_RUN": "{time:HH:mm:ss} | 👟 | {module} -> {function} -> line: {line} | {message} | 👟 |",
<<<<<<< HEAD
        "ONCE_per_SESSION": "{time:HH:mm:ss} | 🔥 | {module} -> {function} -> line: {line} | {message} | 🔥 |",
=======
        "ONCE_per_SESSION": "\n\n{time:HH:mm:ss} | 🔥 | {module} -> {function} -> line: {line} | {message} | 🔥 |\n",
>>>>>>> d73ed515
    }
    custom_levels: list[str] = [
        "TIMER",
        "ONCE_per_RUN",
        "ONCE_per_SESSION",
    ]
    logger.remove()

    def level_filter(level: str) -> Callable:
        def is_level(record: dict) -> Any:
            return record["level"].name == level

        return is_level

    for lvl, format_of_lvl in formats_levels.items():
        if lvl in custom_levels:
            try:
                logger.level(lvl)
            except ValueError:
                pass
            else:
                logger.level(lvl, no=1)

        logger.add(
            sink=sys.stderr,
            level=1,
            filter=level_filter(lvl),
            format=format_of_lvl,
            colorize=True,
        )

        logger.add(
            sink=f"{logger_path}{logger_file}",
            mode="a",
            retention=3,
            catch=True,
            level=1,
            filter=level_filter(lvl),
            format=format_of_lvl,
            colorize=True,
        )

    logger.log("ONCE_per_SESSION", "\n\n\n🚀 Session Started, Log Initiated 🚀\n\n")


@func_timer
def page_header_setup(page: str) -> None:
    """Seitenkopf mit Logo, Titel (je nach Seite) und letzten Änderungen"""

    st.session_state["page"] = page
    st.session_state["title_container"] = st.container()

    with st.session_state["title_container"]:
        columns: list = st.columns(2)

        # Logo
        with columns[0]:
            st.write(st.session_state["UTEC_logo"], unsafe_allow_html=True)

        # Version info (latest changes and python version)
        with columns[1]:
            st.write(
                f"""
                    <i><span style="line-height: 110%; font-size: 12px; float:right; text-align:right">
                        letzte Änderungen:<br>
                        {st.session_state["com_date"]:%d.%m.%Y}   {st.session_state["com_date"]:%H:%M}<br><br>
                        "{st.session_state["com_msg"]}"
                    </span></i>
                """,
                unsafe_allow_html=True,
            )

            access_lvl_user: str | list | None = st.session_state.get("access_lvl")
            if isinstance(access_lvl_user, str) and access_lvl_user in ("god"):
                st.write(
                    f"""
                        <i><span style="line-height: 110%; font-size: 12px; float:right; text-align:right">
                            (Python version {sys.version.split()[0]})
                        </span></i>
                    """,
                    unsafe_allow_html=True,
                )

        st.title(cont.PAGES[page]["page_tit"])
        st.markdown("---")

    logger.log("ONCE_per_RUN", f"page header for page '{page}' created")
<|MERGE_RESOLUTION|>--- conflicted
+++ resolved
@@ -1,220 +1,216 @@
-"""general and page header setup"""
-
-import datetime as dt
-import locale
-import os
-import sys
-from typing import Any, Callable
-
-import plotly.io as pio
-import sentry_sdk
-import streamlit as st
-from dotenv import load_dotenv
-from github import Github
-from loguru import logger
-from pytz import BaseTzInfo, timezone
-
-from modules import constants as cont
-from modules.general_functions import func_timer, render_svg
-from modules.user_authentication import get_all_user_data
-
-
-@func_timer
-def get_commit_message_date() -> dict[str, dt.datetime | str]:
-    """Commit message and date from GitHub to show in the header.
-
-    pat = personal access token (loaded from secrets)
-    To create a new one:
-    in github.com click on the profile and go into
-    settings -> developer settings -> personal access tokens
-
-    Returns:
-        - dict[str, dt.datetime | str]:
-            - "com_date" (dt.datetime): date of commit
-            - "com_mst" (str): commit message
-    """
-
-    utc: BaseTzInfo = timezone("UTC")
-    eur: BaseTzInfo = timezone("Europe/Berlin")
-    date_now: dt.datetime = dt.datetime.now()
-    tz_diff: float = (
-        utc.localize(date_now) - eur.localize(date_now).astimezone(utc)
-    ).seconds / 3600
-
-    pat: str | None = os.getenv("GITHUB_PAT")
-    gith: Github = Github(pat)
-    repo: Any = gith.get_user().get_repo("UTEC-Tools")
-    branch: Any = repo.get_branch("main")
-    sha: Any = branch.commit.sha
-    commit: Any = repo.get_commit(sha).commit
-    return {
-        "com_date": commit.author.date + dt.timedelta(hours=tz_diff),
-        "com_msg": commit.message.split("\n")[-1],
-    }
-
-
-def initial_setup() -> None:
-    """initial setup (only done once)
-    - streamlit page config
-    - UTEC logo
-    - logger setup (loguru)
-    - language (locale)
-    - secrets
-    - plotly template (because streamlit overwrites it)
-    - CSS hacks for section / widget labels
-    - latest changes from GitHub
-    - get user data from database
-    """
-
-    if st.session_state.get("initial_setup"):
-        return
-
-    # language, secrets, templates, etc.
-    locale.setlocale(locale.LC_ALL, "")
-    load_dotenv(".streamlit/secrets.toml")
-    pio.templates.default = "plotly"
-    sentry_sdk.init(
-        dsn=os.getenv("SENTRY_DSN"),
-        traces_sample_rate=0,
-    )
-
-    logger_setup()
-
-    # general page config (Favicon, etc.)
-    st.set_page_config(
-        page_title="UTEC Online Tools",
-        page_icon="logo/UTEC_logo.png",
-        layout="wide",
-    )
-
-    if "dic_exe_time" not in st.session_state:
-        st.session_state["dic_exe_time"] = {}
-
-    # UTEC Logo
-    if "UTEC_logo" not in st.session_state:
-        st.session_state["UTEC_logo"] = render_svg()
-
-    # CSS hacks for section / widget labels
-    st.markdown(
-        cont.CSS_LABELS,
-        unsafe_allow_html=True,
-    )
-
-    # latest changes from GitHub
-    st.session_state["com_date"] = get_commit_message_date()["com_date"]
-    st.session_state["com_msg"] = get_commit_message_date()["com_msg"]
-
-    # all user data from database
-    st.session_state["all_user_data"] = get_all_user_data()
-
-    st.session_state["initial_setup"] = True
-    logger.log("ONCE_per_RUN", "initial setup done")
-
-
-@func_timer
-def logger_setup() -> None:
-    """Setup the loguru Logging module"""
-    logger_path: str = f"{cont.CWD}\\logs\\"
-    logger_file: str = "log_{time:YYYY-MM-DD}.log"
-
-    formats_levels: dict[str, str] = {
-        "DEBUG": "{time:HH:mm:ss} | 🐞 | {module} -> {function} -> line: {line} | {message} | 🐞|",
-        "INFO": "{time:HH:mm:ss} | 👉 | {module} -> {function} -> line: {line} | {message} | 👈 |",
-        "SUCCESS": "{time:HH:mm:ss} | 🥳 | {module} -> {function} -> line: {line} | {message} | 🥳 |",
-        "WARNING": "{time:HH:mm:ss} | ⚠️ | {module} -> {function} -> line: {line} | {message} | ⚠️ |",
-        "ERROR": "{time:HH:mm:ss} | 😱 | {module} -> {function} -> line: {line} | {message} | 😱 |",
-        "CRITICAL": "{time:HH:mm:ss} | ☠️ | {module} -> {function} -> line: {line} | {message} | ☠️ |",
-        "TIMER": "{time:HH:mm:ss} | ⏱  | {message} | ⏱  |",
-        "ONCE_per_RUN": "{time:HH:mm:ss} | 👟 | {module} -> {function} -> line: {line} | {message} | 👟 |",
-<<<<<<< HEAD
-        "ONCE_per_SESSION": "{time:HH:mm:ss} | 🔥 | {module} -> {function} -> line: {line} | {message} | 🔥 |",
-=======
-        "ONCE_per_SESSION": "\n\n{time:HH:mm:ss} | 🔥 | {module} -> {function} -> line: {line} | {message} | 🔥 |\n",
->>>>>>> d73ed515
-    }
-    custom_levels: list[str] = [
-        "TIMER",
-        "ONCE_per_RUN",
-        "ONCE_per_SESSION",
-    ]
-    logger.remove()
-
-    def level_filter(level: str) -> Callable:
-        def is_level(record: dict) -> Any:
-            return record["level"].name == level
-
-        return is_level
-
-    for lvl, format_of_lvl in formats_levels.items():
-        if lvl in custom_levels:
-            try:
-                logger.level(lvl)
-            except ValueError:
-                pass
-            else:
-                logger.level(lvl, no=1)
-
-        logger.add(
-            sink=sys.stderr,
-            level=1,
-            filter=level_filter(lvl),
-            format=format_of_lvl,
-            colorize=True,
-        )
-
-        logger.add(
-            sink=f"{logger_path}{logger_file}",
-            mode="a",
-            retention=3,
-            catch=True,
-            level=1,
-            filter=level_filter(lvl),
-            format=format_of_lvl,
-            colorize=True,
-        )
-
-    logger.log("ONCE_per_SESSION", "\n\n\n🚀 Session Started, Log Initiated 🚀\n\n")
-
-
-@func_timer
-def page_header_setup(page: str) -> None:
-    """Seitenkopf mit Logo, Titel (je nach Seite) und letzten Änderungen"""
-
-    st.session_state["page"] = page
-    st.session_state["title_container"] = st.container()
-
-    with st.session_state["title_container"]:
-        columns: list = st.columns(2)
-
-        # Logo
-        with columns[0]:
-            st.write(st.session_state["UTEC_logo"], unsafe_allow_html=True)
-
-        # Version info (latest changes and python version)
-        with columns[1]:
-            st.write(
-                f"""
-                    <i><span style="line-height: 110%; font-size: 12px; float:right; text-align:right">
-                        letzte Änderungen:<br>
-                        {st.session_state["com_date"]:%d.%m.%Y}   {st.session_state["com_date"]:%H:%M}<br><br>
-                        "{st.session_state["com_msg"]}"
-                    </span></i>
-                """,
-                unsafe_allow_html=True,
-            )
-
-            access_lvl_user: str | list | None = st.session_state.get("access_lvl")
-            if isinstance(access_lvl_user, str) and access_lvl_user in ("god"):
-                st.write(
-                    f"""
-                        <i><span style="line-height: 110%; font-size: 12px; float:right; text-align:right">
-                            (Python version {sys.version.split()[0]})
-                        </span></i>
-                    """,
-                    unsafe_allow_html=True,
-                )
-
-        st.title(cont.PAGES[page]["page_tit"])
-        st.markdown("---")
-
-    logger.log("ONCE_per_RUN", f"page header for page '{page}' created")
+"""general and page header setup"""
+
+import datetime as dt
+import locale
+import os
+import sys
+from typing import Any, Callable
+
+import plotly.io as pio
+import sentry_sdk
+import streamlit as st
+from dotenv import load_dotenv
+from github import Github
+from loguru import logger
+from pytz import BaseTzInfo, timezone
+
+from modules import constants as cont
+from modules.general_functions import func_timer, render_svg
+from modules.user_authentication import get_all_user_data
+
+
+@func_timer
+def get_commit_message_date() -> dict[str, dt.datetime | str]:
+    """Commit message and date from GitHub to show in the header.
+
+    pat = personal access token (loaded from secrets)
+    To create a new one:
+    in github.com click on the profile and go into
+    settings -> developer settings -> personal access tokens
+
+    Returns:
+        - dict[str, dt.datetime | str]:
+            - "com_date" (dt.datetime): date of commit
+            - "com_mst" (str): commit message
+    """
+
+    utc: BaseTzInfo = timezone("UTC")
+    eur: BaseTzInfo = timezone("Europe/Berlin")
+    date_now: dt.datetime = dt.datetime.now()
+    tz_diff: float = (
+        utc.localize(date_now) - eur.localize(date_now).astimezone(utc)
+    ).seconds / 3600
+
+    pat: str | None = os.getenv("GITHUB_PAT")
+    gith: Github = Github(pat)
+    repo: Any = gith.get_user().get_repo("UTEC-Tools")
+    branch: Any = repo.get_branch("main")
+    sha: Any = branch.commit.sha
+    commit: Any = repo.get_commit(sha).commit
+    return {
+        "com_date": commit.author.date + dt.timedelta(hours=tz_diff),
+        "com_msg": commit.message.split("\n")[-1],
+    }
+
+
+def initial_setup() -> None:
+    """initial setup (only done once)
+    - streamlit page config
+    - UTEC logo
+    - logger setup (loguru)
+    - language (locale)
+    - secrets
+    - plotly template (because streamlit overwrites it)
+    - CSS hacks for section / widget labels
+    - latest changes from GitHub
+    - get user data from database
+    """
+
+    if st.session_state.get("initial_setup"):
+        return
+
+    # language, secrets, templates, etc.
+    locale.setlocale(locale.LC_ALL, "")
+    load_dotenv(".streamlit/secrets.toml")
+    pio.templates.default = "plotly"
+    sentry_sdk.init(
+        dsn=os.getenv("SENTRY_DSN"),
+        traces_sample_rate=0,
+    )
+
+    logger_setup()
+
+    # general page config (Favicon, etc.)
+    st.set_page_config(
+        page_title="UTEC Online Tools",
+        page_icon="logo/UTEC_logo.png",
+        layout="wide",
+    )
+
+    if "dic_exe_time" not in st.session_state:
+        st.session_state["dic_exe_time"] = {}
+
+    # UTEC Logo
+    if "UTEC_logo" not in st.session_state:
+        st.session_state["UTEC_logo"] = render_svg()
+
+    # CSS hacks for section / widget labels
+    st.markdown(
+        cont.CSS_LABELS,
+        unsafe_allow_html=True,
+    )
+
+    # latest changes from GitHub
+    st.session_state["com_date"] = get_commit_message_date()["com_date"]
+    st.session_state["com_msg"] = get_commit_message_date()["com_msg"]
+
+    # all user data from database
+    st.session_state["all_user_data"] = get_all_user_data()
+
+    st.session_state["initial_setup"] = True
+    logger.log("ONCE_per_RUN", "initial setup done")
+
+
+@func_timer
+def logger_setup() -> None:
+    """Setup the loguru Logging module"""
+    logger_path: str = f"{cont.CWD}\\logs\\"
+    logger_file: str = "log_{time:YYYY-MM-DD}.log"
+
+    formats_levels: dict[str, str] = {
+        "DEBUG": "{time:HH:mm:ss} | 🐞 | {module} -> {function} -> line: {line} | {message} | 🐞|",
+        "INFO": "{time:HH:mm:ss} | 👉 | {module} -> {function} -> line: {line} | {message} | 👈 |",
+        "SUCCESS": "{time:HH:mm:ss} | 🥳 | {module} -> {function} -> line: {line} | {message} | 🥳 |",
+        "WARNING": "{time:HH:mm:ss} | ⚠️ | {module} -> {function} -> line: {line} | {message} | ⚠️ |",
+        "ERROR": "{time:HH:mm:ss} | 😱 | {module} -> {function} -> line: {line} | {message} | 😱 |",
+        "CRITICAL": "{time:HH:mm:ss} | ☠️ | {module} -> {function} -> line: {line} | {message} | ☠️ |",
+        "TIMER": "{time:HH:mm:ss} | ⏱  | {message} | ⏱  |",
+        "ONCE_per_RUN": "{time:HH:mm:ss} | 👟 | {module} -> {function} -> line: {line} | {message} | 👟 |",
+        "ONCE_per_SESSION": "{time:HH:mm:ss} | 🔥 | {module} -> {function} -> line: {line} | {message} | 🔥 |",
+    }
+    custom_levels: list[str] = [
+        "TIMER",
+        "ONCE_per_RUN",
+        "ONCE_per_SESSION",
+    ]
+    logger.remove()
+
+    def level_filter(level: str) -> Callable:
+        def is_level(record: dict) -> Any:
+            return record["level"].name == level
+
+        return is_level
+
+    for lvl, format_of_lvl in formats_levels.items():
+        if lvl in custom_levels:
+            try:
+                logger.level(lvl)
+            except ValueError:
+                pass
+            else:
+                logger.level(lvl, no=1)
+
+        logger.add(
+            sink=sys.stderr,
+            level=1,
+            filter=level_filter(lvl),
+            format=format_of_lvl,
+            colorize=True,
+        )
+
+        logger.add(
+            sink=f"{logger_path}{logger_file}",
+            mode="a",
+            retention=3,
+            catch=True,
+            level=1,
+            filter=level_filter(lvl),
+            format=format_of_lvl,
+            colorize=True,
+        )
+
+    logger.log("ONCE_per_SESSION", "\n\n\n🚀 Session Started, Log Initiated 🚀\n\n")
+
+
+@func_timer
+def page_header_setup(page: str) -> None:
+    """Seitenkopf mit Logo, Titel (je nach Seite) und letzten Änderungen"""
+
+    st.session_state["page"] = page
+    st.session_state["title_container"] = st.container()
+
+    with st.session_state["title_container"]:
+        columns: list = st.columns(2)
+
+        # Logo
+        with columns[0]:
+            st.write(st.session_state["UTEC_logo"], unsafe_allow_html=True)
+
+        # Version info (latest changes and python version)
+        with columns[1]:
+            st.write(
+                f"""
+                    <i><span style="line-height: 110%; font-size: 12px; float:right; text-align:right">
+                        letzte Änderungen:<br>
+                        {st.session_state["com_date"]:%d.%m.%Y}   {st.session_state["com_date"]:%H:%M}<br><br>
+                        "{st.session_state["com_msg"]}"
+                    </span></i>
+                """,
+                unsafe_allow_html=True,
+            )
+
+            access_lvl_user: str | list | None = st.session_state.get("access_lvl")
+            if isinstance(access_lvl_user, str) and access_lvl_user in ("god"):
+                st.write(
+                    f"""
+                        <i><span style="line-height: 110%; font-size: 12px; float:right; text-align:right">
+                            (Python version {sys.version.split()[0]})
+                        </span></i>
+                    """,
+                    unsafe_allow_html=True,
+                )
+
+        st.title(cont.PAGES[page]["page_tit"])
+        st.markdown("---")
+
+    logger.log("ONCE_per_RUN", f"page header for page '{page}' created")